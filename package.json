{
<<<<<<< HEAD
  "name": "serverless-dynamodb-local",
  "version": "0.2.15",
  "engines": {
    "node": ">=4.0"
  },
  "description": "Serverless dynamodb local plugin",
  "author": "99xtechnology.com",
  "license": "MIT",
  "repository": {
    "type": "git",
    "url": "https://github.com/99xt/serverless-dynamodb-local"
  },
  "keywords": [
=======
    "name": "serverless-dynamodb-local",
    "version": "0.2.16",
    "engines": {
        "node": ">=4.0"
    },
    "description": "Serverless dynamodb local plugin",
    "author": "99xtechnology.com",
    "license": "MIT",
    "repository": {
        "type": "git",
        "url": "https://github.com/99xt/serverless-dynamodb-local"
    },
    "keywords": [
>>>>>>> c19a5a0e
    "serverless framework plugin",
    "serverless applications",
    "serverless plugins",
    "api gateway",
    "lambda",
    "dynamodb",
    "dynamodb local",
    "aws",
    "aws lambda",
    "aws dynamodb",
    "amazon",
    "amazon web services",
    "serverless.com"
  ],
<<<<<<< HEAD
  "main": "index.js",
  "bin": {},
  "scripts": {
    "test": "echo \"Warning: no test specified\" && exit 0"
  },
  "dependencies": {
    "aws-sdk": "^2.7.0",
    "bluebird": "^3.4.6",
    "dynamodb-localhost": "^0.0.4",
    "lodash": "^4.17.0"
  }
=======
    "main": "index.js",
    "bin": {},
    "scripts": {
        "test": "echo \"Warning: no test specified\" && exit 0"
    },
    "dependencies": {
        "aws-sdk": "^2.7.0",
        "bluebird": "^3.4.6",
        "dynamodb-localhost": "^0.0.5",
        "dynamodb-migrations": "^0.0.10",
        "lodash": "^4.17.0"
    }
>>>>>>> c19a5a0e
}<|MERGE_RESOLUTION|>--- conflicted
+++ resolved
@@ -1,19 +1,4 @@
 {
-<<<<<<< HEAD
-  "name": "serverless-dynamodb-local",
-  "version": "0.2.15",
-  "engines": {
-    "node": ">=4.0"
-  },
-  "description": "Serverless dynamodb local plugin",
-  "author": "99xtechnology.com",
-  "license": "MIT",
-  "repository": {
-    "type": "git",
-    "url": "https://github.com/99xt/serverless-dynamodb-local"
-  },
-  "keywords": [
-=======
     "name": "serverless-dynamodb-local",
     "version": "0.2.16",
     "engines": {
@@ -27,7 +12,6 @@
         "url": "https://github.com/99xt/serverless-dynamodb-local"
     },
     "keywords": [
->>>>>>> c19a5a0e
     "serverless framework plugin",
     "serverless applications",
     "serverless plugins",
@@ -42,19 +26,6 @@
     "amazon web services",
     "serverless.com"
   ],
-<<<<<<< HEAD
-  "main": "index.js",
-  "bin": {},
-  "scripts": {
-    "test": "echo \"Warning: no test specified\" && exit 0"
-  },
-  "dependencies": {
-    "aws-sdk": "^2.7.0",
-    "bluebird": "^3.4.6",
-    "dynamodb-localhost": "^0.0.4",
-    "lodash": "^4.17.0"
-  }
-=======
     "main": "index.js",
     "bin": {},
     "scripts": {
@@ -64,8 +35,6 @@
         "aws-sdk": "^2.7.0",
         "bluebird": "^3.4.6",
         "dynamodb-localhost": "^0.0.5",
-        "dynamodb-migrations": "^0.0.10",
         "lodash": "^4.17.0"
     }
->>>>>>> c19a5a0e
 }