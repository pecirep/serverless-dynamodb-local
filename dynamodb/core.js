'use strict';

let spawn = require('child_process').spawn,
    BbPromise = require('bluebird'),
    path = require('path'),
    fs = require('fs'),
    installer = require('./installer');

const DOWNLOAD_PATH = 'http://dynamodb-local.s3-website-us-west-2.amazonaws.com/dynamodb_local_latest.tar.gz',
    JAR = 'DynamoDBLocal.jar',
    DB_PATH = path.dirname(__filename) + '/bin';

let runningProcesses = {},
    writeFile = function(name, data) {
        return new BbPromise(function(resolve, reject) {
            fs.writeFile(name, JSON.stringify(data, null, 4), function(err) {
                if (err) {
                    reject(err);
                } else {
                    resolve(name);
                }
            });
        });
    },
    dynamodb = {
        /**
         *
         * @param options
         * @returns {Promise.<ChildProcess>}
         */
<<<<<<< HEAD
        start: function (options, spinner) {
            return new BbPromise(function (resolve, reject) {
=======
        start: function(options, spinner) {
            return new BbPromise(function(resolve, reject) {
>>>>>>> 8cace6cb
                /* Dynamodb local documentation http://docs.aws.amazon.com/amazondynamodb/latest/developerguide/DynamoDBLocal.html */
                let additionalArgs = [],
                    downloadFrom = options.downloadFrom || DB_PATH;
                options.port = options.port || 8000;

                if (options.dbPath) { 
                    additionalArgs.push('-dbPath', options.dbPath);
                } else {
                    additionalArgs.push('-inMemory');
                }
                if (options.sharedDb) {
                    additionalArgs.push('-sharedDb');
                }
                if (options.cors) {
                    additionalArgs.push('-cors', options.cors);
                }
                if (options.delayTransientStatuses) {
                    additionalArgs.push('-delayTransientStatuses');
                }
                if (options.optimizeDbBeforeStartup) {
                    additionalArgs.push('-optimizeDbBeforeStartup');
                }
                if (options.help) {
                    additionalArgs.push('-help');
                }
<<<<<<< HEAD
				installer.setup(DB_PATH, DOWNLOAD_PATH, JAR, spinner)
                    .then(function () {
=======
                installer.setup(downloadFrom, DOWNLOAD_PATH, JAR, spinner)
                    .then(function() {
>>>>>>> 8cace6cb
                        let args = [
                            '-Djava.library.path=' + downloadFrom + '/DynamoDBLocal_lib', '-jar', JAR, '-port', options.port
                        ];
                        args = args.concat(additionalArgs);
                        let child = spawn('java', args, {
                            cwd: downloadFrom,
                            env: process.env,
                            stdio: ['pipe', 'pipe', process.stderr]
                        });
                        if (!child.pid) {
                            throw new Error('Unable to start DynamoDB Local process!');
                        }
                        child
                            .on('error', function(err) {
                                console.log('DynamoDB local start error', err);
                                throw new Error('DynamoDB Local failed to start!');
                            })
                            .on('close', function(code) {
                                if (code !== null && code !== 0) {
                                    console.log('DynamoDB Local failed to start with code', code);
                                }
                            });
                        runningProcesses[options.port] = child;
                        console.log('Started: Dynamodb local(pid=' + child.pid + ') ', 'via java', args.join(' '));
                        console.log('Visit: http://localhost:' + options.port + '/shell');
                        writeFile(DB_PATH + '/options.json', options).then(resolve, reject);
                        writeFile(DB_PATH + '/path.json', downloadFrom);
                    });
            });
        },
        stop: function(port) {
            if (runningProcesses[port]) {
                runningProcesses[port].kill('SIGKILL');
                delete runningProcesses[port];
            }
        },
        restart: function(port, db) {
            this.stop(port);
            this.start(port, db);
        },
        remove: function() {
            let downloadedFrom = JSON.parse(fs.readFileSync(DB_PATH + '/path.json', 'utf8'));
            console.log("removing dynamodb from ", downloadedFrom);
            installer.remove(downloadedFrom);
        }
    };

module.exports = dynamodb;<|MERGE_RESOLUTION|>--- conflicted
+++ resolved
@@ -28,13 +28,8 @@
          * @param options
          * @returns {Promise.<ChildProcess>}
          */
-<<<<<<< HEAD
-        start: function (options, spinner) {
-            return new BbPromise(function (resolve, reject) {
-=======
         start: function(options, spinner) {
             return new BbPromise(function(resolve, reject) {
->>>>>>> 8cace6cb
                 /* Dynamodb local documentation http://docs.aws.amazon.com/amazondynamodb/latest/developerguide/DynamoDBLocal.html */
                 let additionalArgs = [],
                     downloadFrom = options.downloadFrom || DB_PATH;
@@ -60,13 +55,8 @@
                 if (options.help) {
                     additionalArgs.push('-help');
                 }
-<<<<<<< HEAD
-				installer.setup(DB_PATH, DOWNLOAD_PATH, JAR, spinner)
-                    .then(function () {
-=======
                 installer.setup(downloadFrom, DOWNLOAD_PATH, JAR, spinner)
                     .then(function() {
->>>>>>> 8cace6cb
                         let args = [
                             '-Djava.library.path=' + downloadFrom + '/DynamoDBLocal_lib', '-jar', JAR, '-port', options.port
                         ];
