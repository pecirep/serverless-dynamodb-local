'use strict';

const _ = require('lodash'),
    BbPromise = require('bluebird'),
    tables = require('./tables/core'),
    dynamodb = require('./dynamodb/core');

module.exports = function (S) { // Always pass in the ServerlessPlugin Class
	const SCli = require(S.getServerlessPath('utils/cli'));

    class DynamodbLocal extends S.classes.Plugin {

        constructor() {
            super();
            this.name = 'serverless-dynamodb-local'; // Define your plugin's name
        }

        /**
         * Register Actions
         * - If you would like to register a Custom Action or overwrite a Core Serverless Action, add this function.
         * - If you would like your Action to be used programatically, include a "handler" which can be called in code.
         * - If you would like your Action to be used via the CLI, include a "description", "context", "action" and any options you would like to offer.
         * - Your custom Action can be called programatically and via CLI, as in the example provided below
         */
        registerActions() {

            S.addAction(this.table.bind(this), {
                handler: 'dynamodbTable',
                description: 'New dynamodb table template',
                context: 'dynamodb',
                contextAction: 'table',
                options: [{
                    option: 'new',
                    shortcut: 'n',
                    description: 'Create a new table & seed template for the given table name, inside the directlry given in s-project.json.'
        }, {
                    option: 'create',
                    shortcut: 'c',
                    description: 'Create dynamodb tables and run seeds'
        }]
            });
            S.addAction(this.remove.bind(this), {
                handler: 'dynamodbRemove',
                description: 'Remove dynamodb local database. This is needed if the installed version is currupted or needs to be upgraded.',
                context: 'dynamodb',
                contextAction: 'remove'
            });
            S.addAction(this.start.bind(this), {
                handler: 'dynamodbStart',
                description: 'Start dynamodb local database',
                context: 'dynamodb',
                contextAction: 'start',
                options: [{
                    option: 'port',
                    shortcut: 'p',
                    description: 'The port number that DynamoDB will use to communicate with your application. If you do not specify this option, the default port is 8000'
        }, {
                    option: 'cors',
                    shortcut: 'r',
                    description: 'Enable CORS support (cross-origin resource sharing) for JavaScript. You must provide a comma-separated "allow" list of specific domains. The default setting for -cors is an asterisk (*), which allows public access.'
        }, {
                    option: 'inMemory',
                    shortcut: 'm',
                    description: 'DynamoDB; will run in memory, instead of using a database file. When you stop DynamoDB;, none of the data will be saved. Note that you cannot specify both -dbPath and -inMemory at once.'
        }, {
                    option: 'dbPath',
                    shortcut: 'd',
                    description: 'The directory where DynamoDB will write its database file. If you do not specify this option, the file will be written to the current directory. Note that you cannot specify both -dbPath and -inMemory at once. For the path, current working directory is <projectroot>/node_modules/serverless-dynamodb-local/dynamob. For example to create <projectroot>/node_modules/serverless-dynamodb-local/dynamob/<mypath> you should specify -d <mypath>/ or --dbPath <mypath>/ with a forwardslash at the end.'
        }, {
                    option: 'sharedDb',
                    shortcut: 'h',
                    description: 'DynamoDB will use a single database file, instead of using separate files for each credential and region. If you specify -sharedDb, all DynamoDB clients will interact with the same set of tables regardless of their region and credential configuration.'
        }, {
                    option: 'delayTransientStatuses',
                    shortcut: 't',
                    description: 'Causes DynamoDB to introduce delays for certain operations. DynamoDB can perform some tasks almost instantaneously, such as create/update/delete operations on tables and indexes; however, the actual DynamoDB service requires more time for these tasks. Setting this parameter helps DynamoDB simulate the behavior of the Amazon DynamoDB web service more closely. (Currently, this parameter introduces delays only for global secondary indexes that are in either CREATING or DELETING status.)'
        }, {
                    option: 'optimizeDbBeforeStartup',
                    shortcut: 'o',
                    description: 'Optimizes the underlying database tables before starting up DynamoDB on your computer. You must also specify -dbPath when you use this parameter.'
        }, {
                    option: 'create',
                    shortcut: 'c',
                    description: 'After starting dynamodb local, create dynamodb tables and run seeds'
        }]
            });

            return BbPromise.resolve();
        }

        /**
         * Custom Action Example
         * - Here is an example of a Custom Action.  Include this and modify it if you would like to write your own Custom Action for the Serverless Framework.
         * - Be sure to ALWAYS accept and return the "evt" object, or you will break the entire flow.
         * - The "evt" object contains Action-specific data.  You can add custom data to it, but if you change any data it will affect subsequent Actions and Hooks.
         * - You can also access other Project-specific data @ this.S Again, if you mess with data on this object, it could break everything, so make sure you know what you're doing ;)
         */

        remove() {
            return dynamodb.remove();
        }

        table(evt) {
            return new BbPromise(function (resolve, reject) {
                let options = evt.options,
                    config = S.getProject().custom.dynamodb,
                    table = config && config.table || {},
                    rootPath = S.getProject().getRootPath(),
                    tablesPath = rootPath + '/' + (table.dir || 'dynamodb'),
                    suffix = table.suffix || '',
                    prefix = table.prefix || '';

                if (options.new) {
                    tables.newTemplate(options.new, tablesPath).then(resolve, reject);
                } else if (options.create) {
                    tables.create(tablesPath, {
                        prefix: prefix,
                        suffix: suffix
                    }).then(resolve, reject);
                }
            });
        }

<<<<<<< HEAD
        _startDynamodb(evt) {
            var self = this,
                config = S.getProject().custom.dynamodb,
				_spinner = SCli.spinner();			
			 
            let options = _.merge({
                    sharedDb: evt.options.sharedDb || true
                },
                evt.options,
                config && config.start
            );
=======
        start(evt) {
            let self = this;
>>>>>>> 1387feac
            return new BbPromise(function (resolve, reject) {
                let config = S.getProject().custom.dynamodb,
                    options = _.merge({
                            sharedDb: evt.options.sharedDb || true
                        },
                        evt.options,
                        config && config.start
                    );
                if (options.create) {
					dynamodb.start(options).then(function () {
                        console.log(""); // seperator
                        self.table(evt).then(resolve, reject);
                    });
                } else {
					_spinner.start();
				    dynamodb.start(options, _spinner).then(resolve, reject);
                }
            });
        }
    }

    return DynamodbLocal;
};<|MERGE_RESOLUTION|>--- conflicted
+++ resolved
@@ -121,22 +121,8 @@
             });
         }
 
-<<<<<<< HEAD
-        _startDynamodb(evt) {
-            var self = this,
-                config = S.getProject().custom.dynamodb,
-				_spinner = SCli.spinner();			
-			 
-            let options = _.merge({
-                    sharedDb: evt.options.sharedDb || true
-                },
-                evt.options,
-                config && config.start
-            );
-=======
         start(evt) {
             let self = this;
->>>>>>> 1387feac
             return new BbPromise(function (resolve, reject) {
                 let config = S.getProject().custom.dynamodb,
                     options = _.merge({
@@ -144,15 +130,16 @@
                         },
                         evt.options,
                         config && config.start
-                    );
+                    ),
+					_spinner = SCli.spinner();;
                 if (options.create) {
-					dynamodb.start(options).then(function () {
+                    dynamodb.start(options).then(function () {
                         console.log(""); // seperator
                         self.table(evt).then(resolve, reject);
                     });
                 } else {
-					_spinner.start();
-				    dynamodb.start(options, _spinner).then(resolve, reject);
+					_spinner.start()
+                    dynamodb.start(options).then(resolve, reject);
                 }
             });
         }
